--- conflicted
+++ resolved
@@ -175,19 +175,14 @@
                         <img src="{{ slo.chart }}" alt="Service Level Objective Chart" />
                     </p>
                     {% if slo.breaches %}
-<<<<<<< HEAD
-                    <div class="alert alert-danger"><p>During this period, the service failed to meet this SLO for *approximately <strong title="{{ slo.breaches }} minute(s)">{{ (slo.breaches/slo.count * 10080)|int|human_time }}</strong>.
-                        The SLO was not met for <strong>{{ '%.2f'|format(slo.breaches/slo.count * 100) }} %</strong> of the observed time.</p> * This time is derived from the number of data points and does not necessarily correspond
-                        to reality.</div>
-=======
                     <div class="alert alert-danger">
-                        <p>During this period, the service failed to meet this SLO for <strong
-                                title="{{ slo.breaches }} minute(s)">{{ slo.breaches|human_time }}</strong>.
+                        <p>During this period, the service failed to meet this SLO for *approximately <strong
+                                title="{{ slo.breaches }} minute(s)">{{ (slo.breaches/slo.count * 10080)|int|human_time }}</strong>.
                             The SLO was not met for <strong>{{ '%.2f'|format(slo.breaches/slo.count * 100) }} %</strong>
-                            of the observed time.</p>
+                            of the observed time.</p> * This time is derived from the number of data points and does not
+                        necessarily correspond
+                        to reality.
                     </div>
-                    {% endif %}
->>>>>>> 50b71bd2
                     {% endif %}
                 </div>
             </div>
