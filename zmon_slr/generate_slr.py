--- conflicted
+++ resolved
@@ -6,7 +6,7 @@
 import sys
 import time
 from collections import defaultdict
-from typing import Tuple, DefaultDict
+from typing import DefaultDict, Tuple
 
 import jinja2
 
@@ -228,13 +228,8 @@
 
             slo['data'].append({'caption': '{} {}'.format(dow, day[5:10]), 'slis': slis})
 
-<<<<<<< HEAD
         slo['count'], slo['breaches'] = get_worst_sli(counts_by_sli, breaches_by_sli)
-=======
-        slo['breaches'] = max_or_zero(breaches_by_sli.values())
-        slo['count'] = max_or_zero(counts_by_sli.values())
         slo['no_data'] = []
->>>>>>> 50b71bd2
 
         for target in slo['targets']:
             sli_name = target['sli_name']
